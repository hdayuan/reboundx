--- conflicted
+++ resolved
@@ -121,7 +121,6 @@
     rebx_register_param(rebx, "ye_spin_axis_x", REBX_TYPE_DOUBLE);
     rebx_register_param(rebx, "ye_spin_axis_y", REBX_TYPE_DOUBLE);
     rebx_register_param(rebx, "ye_spin_axis_z", REBX_TYPE_DOUBLE);
-<<<<<<< HEAD
 
     /* For triaxial_torque.c */
     rebx_register_param(rebx, "tt_Ii", REBX_TYPE_DOUBLE);
@@ -143,14 +142,15 @@
     rebx_register_param(rebx, "tt_tidal_dt", REBX_TYPE_DOUBLE);
     rebx_register_param(rebx, "tt_k2", REBX_TYPE_DOUBLE);
     rebx_register_param(rebx, "tt_R", REBX_TYPE_DOUBLE);
-=======
+    
+    
     rebx_register_param(rebx, "OmegaMag", REBX_TYPE_VEC3D);
     rebx_register_param(rebx, "Omega", REBX_TYPE_VEC3D);
     rebx_register_param(rebx, "k2", REBX_TYPE_DOUBLE);
     rebx_register_param(rebx, "I", REBX_TYPE_DOUBLE);
     rebx_register_param(rebx, "tau", REBX_TYPE_DOUBLE);
     rebx_register_param(rebx, "ode", REBX_TYPE_ODE);
->>>>>>> 185aec61
+
 }
 
 void rebx_register_param(struct rebx_extras* const rebx, const char* name, enum rebx_param_type type){
