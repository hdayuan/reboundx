/**
 * Constant time lag model for tides (Hut 1981)
 *
 * In particular, this simulates post-main sequence tidal interactions between the Earth and Sun near its tip-RGB phase.
 * Definitely see the corresponding ipython example, as well as the documentation, for more explanations along the way of the various parameters and assumptions.
 */
#include <stdio.h>
#include <stdlib.h>
#include <unistd.h>
#include <math.h>
#include "rebound.h"
#include "reboundx.h"

void heartbeat(struct reb_simulation* sim);

int main(int argc, char* argv[]){
    struct reb_simulation* sim = reb_create_simulation();
    const double solar_mass = 1.;
    const double solar_rad = 0.00465;
    reb_add_fmt(sim, "m r", solar_mass, solar_rad);// Central object

    const double p1_mass = 1. * 9.55e-4; // in Jupiter masses * 1 Jupiter Mass / 1 Solar Mass
    const double p1_rad = 1. * 4.676e-4; // in Jupiter rad * 1 jupiter rad / 1 AU
    double p1_e = 0.01;
    if (argc == 2){
      p1_e = atof(argv[1]);
    }

    reb_add_fmt(sim, "m a e r", p1_mass, 0.04072, p1_e, p1_rad); // Planet 1

    reb_move_to_com(sim);
    sim->N_active = 2;
    sim->integrator = REB_INTEGRATOR_WHFAST;
    sim->dt = 1e-3;

    // Add REBOUNDx Additional effects
    // First Spin
    struct rebx_extras* rebx = rebx_attach(sim);

    struct rebx_force* effect = rebx_load_force(rebx, "spin");
    rebx_add_force(rebx, effect);
    // Sun
    const double solar_spin_period = 27 * 2 * M_PI / 365;
    const double solar_spin = (2 * M_PI) / solar_spin_period;
    const double solar_q = 100000000.;
    rebx_set_param_double(rebx, &sim->particles[0].ap, "k2", 0.07);
    //rebx_set_param_double(rebx, &sim->particles[0].ap, "sigma", 6303.);
    rebx_set_param_double(rebx, &sim->particles[0].ap, "moi", 0.07 * solar_mass * solar_rad * solar_rad);
    rebx_set_param_double(rebx, &sim->particles[0].ap, "spin_sx", solar_spin * 0.0);
    rebx_set_param_double(rebx, &sim->particles[0].ap, "spin_sy", solar_spin * 0.0);
    rebx_set_param_double(rebx, &sim->particles[0].ap, "spin_sz", solar_spin * 1.0);
    rebx_set_star_q(sim, rebx, &sim->particles[0], &sim->particles[1], solar_q, 1);

    // P1
    const double spin_period_1 = 0.5 * 2. * M_PI / 365.; // 0.5 days in reb years
    const double spin_1 = (2. * M_PI) / spin_period_1;
    const double planet_q = 10000.;
    const double theta_1 = 30. * M_PI / 180.;
    const double phi_1 = 270 * M_PI / 180;
    rebx_set_param_double(rebx, &sim->particles[1].ap, "k2", 0.3);
    //rebx_set_param_double(rebx, &sim->particles[1].ap, "sigma", 1.75e15);
    rebx_set_param_double(rebx, &sim->particles[1].ap, "moi", 0.25 * p1_mass * p1_rad * p1_rad);
    rebx_set_param_double(rebx, &sim->particles[1].ap, "spin_sx", spin_1 * sin(theta_1) * sin(phi_1));
    rebx_set_param_double(rebx, &sim->particles[1].ap, "spin_sy", spin_1 * sin(theta_1) * cos(phi_1));
    rebx_set_param_double(rebx, &sim->particles[1].ap, "spin_sz", spin_1 * cos(theta_1));
    rebx_set_planet_q(sim, rebx, &sim->particles[1], &sim->particles[0], planet_q, 1);


    // Run simulation
    rebx_spin_initialize_ode(sim, effect);

    //FILE* f = fopen("11_23_simple_test_no_star_tides.txt","w");
    //fprintf(f, "t,starx,stary,starz,starvx,starvy,starvz,star_sx,star_sy,star_sz,a1,i1,e1,s1x,s1y,s1z,mag1,pom1,Om1,f1,p1x,p1y,p1z,p1vx,p1vy,p1vz\n");
    printf("t,starx,stary,starz,starvx,starvy,starvz,star_sx,star_sy,star_sz,a1,i1,e1,s1x,s1y,s1z,mag1,pom1,Om1,f1,p1x,p1y,p1z,p1vx,p1vy,p1vz\n");
    //int cond = 0;
    align_simulation(sim, rebx);

    struct reb_particle* star = &sim->particles[0];
    struct reb_particle* p = &sim->particles[1];

    double* sx = rebx_get_param(rebx, p->ap, "spin_sx");
    double* sy = rebx_get_param(rebx, p->ap, "spin_sy");
    double* sz = rebx_get_param(rebx, p->ap, "spin_sz");

    struct reb_orbit o = reb_tools_particle_to_orbit(sim->G, *p, *star);
    double a = o.a;//vis_viva(r, &p1, &sun);
    double Om = o.Omega;
    double i = o.inc;
    double pom = o.pomega;
    double e = o.e;
    double mm = o.n;

    //rebx_set_time_lag(sim, rebx, &sim->particles[0], 1 / (mm * solar_q));
    //rebx_set_time_lag(sim, rebx, &sim->particles[1], 1 / (mm * planet_q));

<<<<<<< HEAD
    //printf("sx, sy, sz, a, Om, i, pom, e, n: %f %f %f %f %f %f %f %f %f\n", *sx, *sy, *sz, a, Om, i, pom, e, mm);
=======
>>>>>>> 315bb36f
     for (int i=0; i<100000; i++){

         struct reb_particle* sun = &sim->particles[0];
         struct reb_particle* p1 = &sim->particles[1];

         double* star_sx = rebx_get_param(rebx, sun->ap, "spin_sx");
         double* star_sy = rebx_get_param(rebx, sun->ap, "spin_sy");
         double* star_sz = rebx_get_param(rebx, sun->ap, "spin_sz");

         double* sx1 = rebx_get_param(rebx, p1->ap, "spin_sx");
         double* sy1 = rebx_get_param(rebx, p1->ap, "spin_sy");
         double* sz1 = rebx_get_param(rebx, p1->ap, "spin_sz");

         struct reb_orbit o1 = reb_tools_particle_to_orbit(sim->G, *p1, *sun);
         double a1 = o1.a;//vis_viva(r, &p1, &sun);
         double Om1 = o1.Omega;
         double i1 = o1.inc;
         double pom1 = o1.pomega;
         double f1 = o1.f;
         double e1 = o1.e;

         struct reb_vec3d s1 = {*sx1, *sy1, *sz1};

	 //printf("%f %f %f %f %f %f %f %f %f %f %f %f %f %f %f %f %f %f %f %f %f %f %f %f %f\n", sim->t, a1, i1, e1, s1_inv.x, s1_inv.y, s1_inv.z, sqrt(s1_inv.x * s1_inv.x + s1_inv.y * s1_inv.y + s1_inv.z * s1_inv.z), pom1, Om1, p1->x, p1->y, p1->z, a2, i2, e2, s2_inv.x, s2_inv.y, s2_inv.z, sqrt(s2_inv.x * s2_inv.x + s2_inv.y * s2_inv.y + s2_inv.z * s2_inv.z), pom2, Om2, p2->x, p2->y, p2->z);


  //       struct reb_vec3d s1 = rebx_transform_inv_to_planet(i1, Om1, s1_inv);
  //       struct reb_vec3d s2 = rebx_transform_inv_to_planet(i2, Om2, s2_inv);

         // Interpret in the planet frame
         double mag1 = sqrt(s1.x * s1.x + s1.y * s1.y + s1.z * s1.z);
         double ob1 = acos(s1.z / mag1) * (180 / M_PI);
/*
         if (i % 1000 == 0){
             printf("t=%f\t a1=%.6f\t o1=%0.5f\t", sim->t / (2 * M_PI), a1, ob1);
             struct reb_vec3d gv = rebx_tools_spin_and_orbital_angular_momentum(sim, rebx);
             printf("Tot orbital and spin ang mom: %0.10f %0.10f %0.10f %0.10f\n", gv.x, gv.y, gv.z, sqrt(gv.x*gv.x+gv.y*gv.y+gv.z*gv.z));
         }

         */
         printf("%.10f,%.10f,%.10f,%.10f,%.10f,%.10f,%.10f,%.10f,%.10f,%.10f,%.10f,%.10f,%.10f,%.10f,%.10f,%.10f,%.10f,%.10f,%.10f,%.10f,%.10f,%.10f,%.10f,%.10f,%.10f,%.10f\n", sim->t / (2 * M_PI), sun->x, sun->y, sun->z, sun->vx, sun->vy, sun->vz, *star_sx, *star_sy, *star_sz, a1, i1, e1, s1.x, s1.y, s1.z, mag1, pom1, Om1, f1, p1->x,p1->y,p1->z, p1->vx, p1->vy, p1->vz);
         reb_integrate(sim, sim->t+(1 * 2 * M_PI));
     }
    rebx_free(rebx);
    reb_free_simulation(sim);
}

void heartbeat(struct reb_simulation* r){
    if(reb_output_check(r, 25)){        // outputs to the screen
        //reb_output_timing(r, 1e4);
    }
}<|MERGE_RESOLUTION|>--- conflicted
+++ resolved
@@ -93,10 +93,6 @@
     //rebx_set_time_lag(sim, rebx, &sim->particles[0], 1 / (mm * solar_q));
     //rebx_set_time_lag(sim, rebx, &sim->particles[1], 1 / (mm * planet_q));
 
-<<<<<<< HEAD
-    //printf("sx, sy, sz, a, Om, i, pom, e, n: %f %f %f %f %f %f %f %f %f\n", *sx, *sy, *sz, a, Om, i, pom, e, mm);
-=======
->>>>>>> 315bb36f
      for (int i=0; i<100000; i++){
 
          struct reb_particle* sun = &sim->particles[0];
